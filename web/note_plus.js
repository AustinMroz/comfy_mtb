--- conflicted
+++ resolved
@@ -484,19 +484,9 @@
     this.setupEditors()
   }
   loadAceEditor() {
-<<<<<<< HEAD
-    shared
-      .loadScript(
-        'https://cdn.jsdelivr.net/npm/ace-builds@1.16.0/src-min-noconflict/ace.min.js',
-      )
-      .catch((e) => {
-        errorLogger(e)
-      })
-=======
     shared.loadScript('/mtb_async/ace/ace.js').catch((e) => {
       errorLogger(e)
     })
->>>>>>> cbb5dd2c
   }
   onCreate() {
     errorLogger('NotePlus onCreate')
